--- conflicted
+++ resolved
@@ -1,15 +1,8 @@
-<<<<<<< HEAD
 # Zarr ML end-to-end example 
 
 This folder contains an end-to-end example of training a UNet model using the DALI library with Zarr data format.
+The code for this example is parallelized using PyTorch DDP (Distributed Data Parallel) and can be run on multiple GPUs or nodes.
 
-
-
-
-The code for this example is parallelized using PyTorch DDP (Distributed Data Parallel) and can be run on multiple GPUs or nodes.
-=======
-# Zarr ML end-to-end example
->>>>>>> 3c9eddba
 
 ## How to run!
 To run on 1 GPU, use the following command:
