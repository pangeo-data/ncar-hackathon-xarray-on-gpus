--- conflicted
+++ resolved
@@ -200,13 +200,12 @@
     # --------------------------
     # Initialize the ERA5 Zarr dataset
     data_path = "/glade/derecho/scratch/ksha/CREDIT_data/ERA5_mlevel_arXiv"
-<<<<<<< HEAD
-    input_vars = ["combined"] * 71  # 6 input variables
-    target_vars = ["combined"]  # Predict temperature only for now!!!!
-=======
-    input_vars = ['t2m','V500', 'U500', 'T500', 'Z500', 'Q500'] # 6 input variables
-    target_vars = ['t2m','V500', 'U500', 'T500', 'Z500', 'Q500'] # Predict all 6 variables
->>>>>>> 3a8699a8
+    if use_dali:
+            input_vars = ["combined"] * 71  # 6 input variables
+            target_vars = ["combined"]  # Predict temperature only for now!!!!
+        else:
+            input_vars = ['t2m','V500', 'U500', 'T500', 'Z500', 'Q500'] # 6 input variables
+            target_vars = ['t2m','V500', 'U500', 'T500', 'Z500', 'Q500'] # Predict all 6 variables
 
     train_start_year, train_end_year = 2013, 2014
     val_start_year, val_end_year = 2018, 2018
@@ -325,18 +324,14 @@
         running_loss = 0.0
         epoch_train_losses = []  # Track losses for this epoch
         
-        for i, (inputs, targets) in enumerate(train_loader):
-
-<<<<<<< HEAD
         for i, batch in enumerate(train_loader):
+            start_time = time.time()  # Start time for the step
+
             if len(batch) == 1:  # DALI
                 inputs = batch[0]["input"].squeeze(dim=(0, 2))
                 targets = batch[0]["target"].squeeze(dim=(0, 2))
             else:  # non-DALI
                 inputs, targets = batch
-=======
->>>>>>> 3a8699a8
-            start_time = time.time()  # Start time for the step
 
             if not argv.notraining:
                 # Move tensors to GPU if available
@@ -396,24 +391,18 @@
 
         start_val_time = time.time()
         with torch.no_grad():
-<<<<<<< HEAD
+
+            #for i, (inputs, targets) in enumerate(val_loader):
             for i, batch in enumerate(val_loader):
-                if len(batch) == 1:  # DALI
-                    inputs = batch[0]["input"].squeeze(dim=(0, 2))
-                    targets = batch[0]["target"].squeeze(dim=(0, 2))
-                else:  # non-DALI
-                    inputs, targets = batch
-                inputs, targets = inputs.to(device), targets.to(device)
-
-                outputs = model(inputs)
-                loss, loss_components = custom_loss(outputs, targets)
-                epoch_val_losses.append(loss_components)
-                torch.cuda.synchronize()
-=======
-            for i, (inputs, targets) in enumerate(val_loader):
 
                 step_start_time = time.time()
                 if not argv.notraining:
+                    if len(batch) ==1: # DALI
+                        inputs = batch[0]["input"].squeeze(dim=(0, 2))
+                        targets = batch[0]["target"].squeeze(dim=(0, 2))
+                    else:
+                        inputs, targets = batch
+                        
                     inputs, targets = inputs.to(device), targets.to(device)
                     outputs = model(inputs)
                     loss, loss_components = custom_loss(outputs, targets)
@@ -431,7 +420,6 @@
                     step_val_time = (time.time() - step_start_time) 
                     print (f"Epoch [{epoch+1}/{num_epochs}], Step [{i+1}/{len(val_loader)}], "
                         f"Time per validation step: {step_val_time:.4f} sec.")
->>>>>>> 3a8699a8
 
         
         torch.cuda.synchronize()
